--- conflicted
+++ resolved
@@ -18,13 +18,8 @@
         let mut best_move = Move::null();
         let mut boards = self.clone();
         for i in 0.. {
-<<<<<<< HEAD
             let result = boards.negamax(i32::MIN + 1, i32::MAX - 1, i as i32, 0, Move::null());
-            if !RUN_SEARCH.load(Ordering::Relaxed) {
-=======
-            let result = boards.negamax(i32::MIN + 1, i32::MAX - 1, i as i32, Move::null());
             if !RUN_SEARCH.load(Ordering::Relaxed) && i > 1 {
->>>>>>> 3be76558
                 // can't trust results from a partial search
                 break;
             }
