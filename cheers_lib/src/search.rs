use std::time::Instant;
use std::{fmt::Display, sync::atomic::*};

use cheers_pregen::LMR;

use crate::chessgame::movegen::{All, Captures, MoveList};
use crate::chessgame::see::SEE_PIECE_VALUES;
use crate::moves::{pick_move, KillerMoves};
use crate::transposition_table::{NodeType::*, TranspositionTable};
use crate::{
    chessgame::{
        eval_types::{GamePhase::*, TraceTarget},
        *,
    },
    moves::Move,
    types::PieceIndex::*,
};

pub static ABORT_SEARCH: AtomicBool = AtomicBool::new(false);
pub static TIME_ELAPSED: AtomicBool = AtomicBool::new(false);
pub static SEARCH_COMPLETE: AtomicBool = AtomicBool::new(false);
pub static NODE_COUNT: AtomicUsize = AtomicUsize::new(0);
pub static NPS_COUNT: AtomicUsize = AtomicUsize::new(0);

const INF: i32 = i32::MAX;
const MINUS_INF: i32 = -INF;

pub const PV_MAX_LEN: usize = 16;
#[derive(Copy, Clone, Default, Debug)]
pub struct PrincipalVariation {
    pub len: usize,
    pub moves: [Move; PV_MAX_LEN],
}

impl PrincipalVariation {
    pub fn new() -> Self {
        Self::default()
    }
}
impl Display for PrincipalVariation {
    fn fmt(&self, f: &mut std::fmt::Formatter<'_>) -> std::fmt::Result {
        for (i, m) in self.moves.iter().take(self.len).enumerate() {
            if i == 0 {
                write!(f, "{}", m.coords())?;
            } else {
                write!(f, " {}", m.coords())?;
            }
        }
        Ok(())
    }
}

#[derive(Clone, Copy)]
pub struct EngineOptions {
    pub tt_size_mb: usize,
}

pub const NMP_DEPTH: i32 = 2;
pub const NMP_REDUCTION: i32 = 4;
pub const SEE_PRUNING_DEPTH: i32 = 6;
pub const SEE_CAPTURE_MARGIN: i32 = 93;
pub const SEE_QUIET_MARGIN: i32 = 32;
pub const PVS_FULLDEPTH: i32 = 1;
pub const DELTA_PRUNING_MARGIN: i32 = 118;

impl Default for EngineOptions {
    fn default() -> Self {
        Self { tt_size_mb: 8 }
    }
}

#[derive(Clone)]
pub struct Search {
    pub game: ChessGame,
    pub move_lists: Vec<MoveList>,
    pub seldepth: usize,
    transposition_table: TranspositionTable,
    killer_moves: KillerMoves<2>,
    history_tables: [[[i32; 64]; 6]; 2],
    pub max_depth: Option<usize>,
    pub max_nodes: Option<usize>,
    pub max_time_ms: Option<usize>,
    pub abort_time_ms: Option<usize>,
    output: bool,
    options: EngineOptions,
}

impl Search {
    pub fn new(game: ChessGame) -> Self {
        Self {
            game,
            move_lists: vec![MoveList::new(); 128],
            seldepth: 0,
            transposition_table: TranspositionTable::new(0),
            killer_moves: KillerMoves::new(),
            history_tables: [[[0; 64]; 6]; 2],
            max_depth: None,
            max_nodes: None,
            max_time_ms: None,
            abort_time_ms: None,
            output: false,
            options: EngineOptions::default(),
        }
    }

    pub fn tt_size_mb(mut self, tt_size_mb: usize) -> Self {
        self.transposition_table.set_size(tt_size_mb);
        self
    }

    pub fn max_depth(mut self, depth: usize) -> Self {
        self.max_depth = Some(depth);
        self
    }

    pub fn max_nodes(mut self, nodes: usize) -> Self {
        self.max_nodes = Some(nodes);
        unimplemented!("Max nodes is currently unsupported!");
        #[allow(unreachable_code)]
        self
    }

    pub fn output(mut self, output: bool) -> Self {
        self.output = output;
        self
    }

    pub fn options(mut self, options: EngineOptions) -> Self {
        self.options = options;
        self
    }

    pub fn search(&self) -> (i32, PrincipalVariation) {
        let mut last_score = i32::MIN;
        let mut last_pv = PrincipalVariation::new();

        let mut search = self.clone();
        let start = Instant::now();
        for i in 0.. {
            search.seldepth = 0;
            let mut pv = PrincipalVariation::new();
            let score = search.negamax(MINUS_INF, INF, i as i32, 0, Move::null(), &mut pv);
            if ABORT_SEARCH.load(Ordering::Relaxed) && i > 1 {
                // can't trust results from a partial search
                break;
            }
            let end = Instant::now();
            let mate_distance = CHECKMATE_SCORE - score.abs();
            let score_string = if mate_distance < 100 {
                format!("mate {}", score.signum() * ((mate_distance + 1) / 2))
            } else {
                format!("cp {score}")
            };
            // we can trust the results from the previous search
            if self.output {
                println!(
                    "info depth {i} seldepth {} score {score_string} pv {pv} nodes {} time {}",
                    search.seldepth,
                    NODE_COUNT.load(Ordering::Relaxed),
                    (end - start).as_millis(),
                )
            };

            last_pv = pv;
            last_score = score;
            // terminate search if we are hinted to do so
            if TIME_ELAPSED.load(Ordering::Relaxed) && i > 1 {
                break;
            }

            // terminate search at max depth or with forced mate/draw
            if let Some(max_depth) = self.max_depth {
                if i == max_depth {
                    ABORT_SEARCH.store(false, Ordering::Relaxed);
                    break;
                }
            }
            if i > pv.len + 100 && pv.len != PV_MAX_LEN {
                ABORT_SEARCH.store(false, Ordering::Relaxed);
                break;
            }
        }
        SEARCH_COMPLETE.store(true, Ordering::Relaxed);
        (last_score, last_pv)
    }

    fn negamax(
        &mut self,
        mut alpha: i32,
        mut beta: i32,
        depth: i32,
        ply: usize,
        last_move: Move,
        pv: &mut PrincipalVariation,
    ) -> i32 {
        // terminate search early
        if ABORT_SEARCH.load(Ordering::Relaxed) && depth > 1 {
            return 0;
        }

        // check extension before quiescence
        let in_check = self.game.in_check(self.game.current_player());
        let depth = if in_check { depth + 1 } else { depth };

        // quiescence search at full depth
        if depth == 0 {
            // exact score so we must reset the pv
            pv.len = 0;
            let score = self.quiesce(alpha, beta, 0, ply, last_move, EVAL_PARAMS);
            // self.transposition_table
            //     .set(self.hash, Move::null(), depth as i8, score, Exact);
            return score;
        }

        NODE_COUNT.fetch_add(1, Ordering::Relaxed);
        NPS_COUNT.fetch_add(1, Ordering::Relaxed);
        self.seldepth = self.seldepth.max(ply);

        // check 50 move and repetition draws
        if self.game.halfmove_clock() == 100
            || self
                .game
                .position_history()
                .iter()
                .filter(|&&p| p == self.game.hash())
                .count()
                == 2
        {
            // exact score so we must reset the pv
            pv.len = 0;
            return DRAW_SCORE;
        }

        // Mate distance pruning
        if ply != 0 {
            alpha = alpha.max(-CHECKMATE_SCORE + ply as i32);
            beta = beta.min(CHECKMATE_SCORE - ply as i32);

            if alpha >= beta {
                return alpha;
            }
        }

        let mut line = PrincipalVariation::new();
        let pv_node = alpha != beta - 1;

        // transposition table lookup
        let mut tt_move = Move::null();
        if let Some(tt_entry) = self.transposition_table.get(self.game.hash()) {
            // prune on exact score/beta cutoff with equal/higher depth, unless we are at the root
            if tt_entry.depth as i32 >= depth
                && ply != 0
                && (tt_entry.node_type == Exact
                    || (tt_entry.node_type == LowerBound && tt_entry.score >= beta)
                    || (tt_entry.node_type == UpperBound && tt_entry.score <= alpha))
            {
                // exact score (?) so we must reset the pv
                pv.len = 0;
                // mate score adustment: re-distance mates relative to the current ply
                let score = if tt_entry.score > CHECKMATE_SCORE - 500 {
                    tt_entry.score - ply as i32
                } else if tt_entry.score < -CHECKMATE_SCORE + 500 {
                    tt_entry.score + ply as i32
                } else {
                    tt_entry.score
                };
                return score;
            }

            tt_move = Move::new(
                tt_entry.move_start,
                tt_entry.move_target,
                self.game.piece_at(tt_entry.move_start),
                tt_entry.promotion,
                tt_entry.en_passent_capture || self.game.piece_at(tt_entry.move_target) != NoPiece,
                tt_entry.double_pawn_push,
                tt_entry.en_passent_capture,
                tt_entry.castling,
            );
        }

        // Null move pruning
        // don't search the null move in the PV, when in check or only down to pawn/kings
        if depth >= NMP_DEPTH
            && !self.game.in_check(self.game.current_player())
            && self.game.has_non_pawn_material(self.game.current_player())
        {
            self.game.make_null_move();
            let null_score = -self.negamax(
                -beta,
                -beta + 1,
                (depth - NMP_REDUCTION).max(0),
                ply + 1,
                Move::null(),
                &mut line,
            );
            self.game.unmake_null_move();

            if null_score >= beta {
                return null_score;
            }
        }

        self.game
            .generate_legal_moves::<All>(&mut self.move_lists[ply]);

        if self.move_lists[ply].is_empty() {
            // exact score, so we must reset the pv
            pv.len = 0;
            if self.game.in_check(self.game.current_player()) {
                // checkmate, preferring shorter mating sequences
                return -(CHECKMATE_SCORE - (ply as i32));
            } else {
                // stalemate
                return DRAW_SCORE;
            }
        }

        self.move_lists[ply]
            .inner_mut()
            .iter_mut()
            .for_each(|mut m| {
                // try the transposition table move early
                if m.start() == tt_move.start() && m.target() == tt_move.target() {
                    m.score += 100_000;
                } else if m.capture() {
                    // winning captures first, then equal, then quiets, then losing
                    let see = self.game.see(*m);
                    if see < 0 {
                        m.score -= 50_000 - see;
                    } else {
                        m.score += 50_000 + see;
                    }
                }
                // order queen and rook promotions ahead of quiet moves
                else if m.promotion() == Queen || m.promotion() == Rook {
                    m.score += 10_000 + EVAL_PARAMS.piece_values[(Midgame, m.promotion())];
                } else {
                    // quiet killer moves get sorted before other quiet moves
                    if self.killer_moves[ply.min(127)].contains(&m) {
                        m.score += 5_000;
                    }
                    // quiet moves get ordered by their history heuristic
                    m.score += self.history_tables[self.game.current_player()][m.piece()]
                        [*m.target() as usize];
                }
            });
        // make sure the reported best move is at least legal
        let mut best_move = *self.move_lists[ply].inner().first().unwrap();

        let old_alpha = alpha;
        for i in 0..self.move_lists[ply].len() {
            pick_move(self.move_lists[ply].inner_mut(), i);
            let move_ = self.move_lists[ply][i];

            // SEE pruning
<<<<<<< HEAD
            if depth < 6 && ply != 0 && i > 0 && move_.promotion() == NoPiece {
=======
            if depth < SEE_PRUNING_DEPTH && ply != 0 && move_.promotion() == NoPiece {
>>>>>>> 48325091
                let see = self.game.see(move_);
                let depth_margin = depth
                    * if move_.capture() {
                        SEE_CAPTURE_MARGIN
                    } else {
                        SEE_QUIET_MARGIN
                    };
                if see <= -depth * depth_margin {
                    continue;
                }
            }

            self.game.make_move(move_);
            let mut score = MINUS_INF;
            // reduced-depth null-window search on most moves outside of PV nodes
            let full_depth = if depth > PVS_FULLDEPTH && i > 0 && ply != 0 {
                // reductions and extensions
                let reduction = {
                    let mut r = 0;

                    // Late Move Reduction (LMR)
                    if !move_.capture() && move_.promotion() != Queen && !in_check {
                        r += LMR[(depth as usize).min(31)][i.min(31)]
                    }

                    // make sure we reduce by at least 1 to avoid infinite search
                    r.max(1)
                };
                let reduced_depth = (depth - reduction).max(1);
                score = -self.negamax(-alpha - 1, -alpha, reduced_depth, ply + 1, move_, &mut line);
                score > alpha && reduced_depth < depth - 1
            } else {
                !pv_node || i > 0
            };

            // full-depth null-window search on reduced moves that improved alpha, later moves or non-pv nodes
            if full_depth {
                score = -self.negamax(-alpha - 1, -alpha, depth - 1, ply + 1, move_, &mut line);
            }

            // full-depth, full-window search on first move in PV nodes and reduced moves that improve alpha
            if pv_node && (i == 0 || (score > alpha && score < beta)) {
                score = -self.negamax(-beta, -alpha, depth - 1, ply + 1, move_, &mut line);
            }

            self.game.unmake_move();
            if score >= beta {
                self.transposition_table.set(
                    self.game.hash(),
                    move_,
                    depth as i8,
                    if score > CHECKMATE_SCORE - 500 {
                        score + ply as i32
                    } else if score < -CHECKMATE_SCORE + 500 {
                        score - ply as i32
                    } else {
                        score
                    },
                    LowerBound,
                );
                if !move_.capture() {
                    self.history_tables[self.game.current_player()][move_.piece()]
                        [*move_.target() as usize] += depth * depth;
                    if self.history_tables[self.game.current_player()][move_.piece()]
                        [move_.target()]
                        > 2_000
                    {
                        self.history_tables[self.game.current_player()]
                            .iter_mut()
                            .flatten()
                            .for_each(|h| *h >>= 1);
                    }
                    if move_.promotion() == NoPiece {
                        self.killer_moves.push(move_, ply.min(127));
                    }
                }
                return score;
            }
            if score > alpha {
                // update PV
                pv.moves[0] = move_;
                pv.moves[1..((line.len + 1).min(PV_MAX_LEN))]
                    .copy_from_slice(&line.moves[..(line.len).min(PV_MAX_LEN - 1)]);
                pv.len = (line.len + 1).min(PV_MAX_LEN);
                alpha = score;
                best_move = move_;
            }
        }
        self.transposition_table.set(
            self.game.hash(),
            best_move,
            depth as i8,
            if alpha > CHECKMATE_SCORE - 500 {
                alpha + ply as i32
            } else if alpha < -CHECKMATE_SCORE + 500 {
                alpha - ply as i32
            } else {
                alpha
            },
            if alpha != old_alpha {
                Exact
            } else {
                UpperBound
            },
        );
        alpha
    }

    pub fn quiesce(
        &mut self,
        alpha: i32,
        beta: i32,
        depth: i32,
        ply: usize,
        last_move: Move,
        eval_params: EvalParams,
    ) -> i32 {
        self.quiesce_impl::<()>(alpha, beta, depth, ply, last_move, eval_params)
            .0
    }

    pub fn quiesce_impl<T: TraceTarget + Default>(
        &mut self,
        mut alpha: i32,
        beta: i32,
        depth: i32,
        ply: usize,
        _last_move: Move,
        eval_params: EvalParams,
    ) -> (i32, T) {
        NODE_COUNT.fetch_add(1, Ordering::Relaxed);
        NPS_COUNT.fetch_add(1, Ordering::Relaxed);

        self.seldepth = self.seldepth.max(ply);

        let (stand_pat_score, mut best_trace) = self.game.evaluate_impl::<T>();

        if stand_pat_score >= beta {
            return (beta, best_trace);
        }
        alpha = alpha.max(stand_pat_score);

        // transposition table lookup
        let mut tt_move = Move::null();
        if !T::TRACING {
            if let Some(tt_entry) = self.transposition_table.get(self.game.hash()) {
                if tt_entry.depth as i32 >= depth
                    && ply != 0
                    && (tt_entry.node_type == Exact
                        || (tt_entry.node_type == LowerBound && tt_entry.score >= beta)
                        || (tt_entry.node_type == UpperBound && tt_entry.score <= alpha))
                {
                    // TT isn't used in tracing eval so we can return a blank trace
                    return (tt_entry.score, T::default());
                }
                tt_move = Move::new(
                    tt_entry.move_start,
                    tt_entry.move_target,
                    self.game.piece_at(tt_entry.move_start),
                    tt_entry.promotion,
                    tt_entry.en_passent_capture
                        || self.game.piece_at(tt_entry.move_target) != NoPiece,
                    tt_entry.double_pawn_push,
                    tt_entry.en_passent_capture,
                    tt_entry.castling,
                );
            }
        }
        self.game
            .generate_legal_moves::<Captures>(&mut self.move_lists[ply]);
        self.move_lists[ply].inner_mut().iter_mut().for_each(|m| {
            // try the transposition table move early
            if m.start() == tt_move.start() && m.target() == tt_move.target() {
                m.score += 10_000;
            }

            // Delta pruning: if this capture immediately falls short by some margin, skip it
            if stand_pat_score
                + SEE_PIECE_VALUES[self.game.piece_at(m.target())]
                + DELTA_PRUNING_MARGIN
                <= alpha
            {
                m.score = -1000;
            } else {
                let see = self.game.see(*m);
                if see < 0 {
                    // SEE pruning: skip all moves with negative SEE
                    m.score -= 2000 - see
                } else {
                    // order all captures by SEE
                    m.score += 2000 + see;
                }
            }
        });

        let old_alpha = alpha;
        let mut best_move = Move::null();
        for i in 0..self.move_lists[ply].len() {
            pick_move(self.move_lists[ply].inner_mut(), i);
            let move_ = self.move_lists[ply][i];

            // once we hit the first pruned move, skip all the rest
            if move_.score < 0 {
                break;
            }

            self.game.make_move(move_);
            let (mut score, trace) =
                self.quiesce_impl::<T>(-beta, -alpha, depth - 1, ply + 1, move_, eval_params);
            score = -score;
            self.game.unmake_move();
            if score >= beta {
                if !T::TRACING {
                    self.transposition_table.set(
                        self.game.hash(),
                        move_,
                        depth as i8,
                        score,
                        LowerBound,
                    );
                }
                return (beta, trace);
            }
            if score > alpha {
                alpha = score;
                best_trace = trace;
                best_move = move_;
            }
        }
        if !T::TRACING {
            self.transposition_table.set(
                self.game.hash(),
                best_move,
                depth as i8,
                alpha,
                if alpha != old_alpha {
                    Exact
                } else {
                    UpperBound
                },
            );
        }
        (alpha, best_trace)
    }
}<|MERGE_RESOLUTION|>--- conflicted
+++ resolved
@@ -354,11 +354,7 @@
             let move_ = self.move_lists[ply][i];
 
             // SEE pruning
-<<<<<<< HEAD
-            if depth < 6 && ply != 0 && i > 0 && move_.promotion() == NoPiece {
-=======
-            if depth < SEE_PRUNING_DEPTH && ply != 0 && move_.promotion() == NoPiece {
->>>>>>> 48325091
+            if depth < SEE_PRUNING_DEPTH && ply != 0 && i > 0 && move_.promotion() == NoPiece {
                 let see = self.game.see(move_);
                 let depth_margin = depth
                     * if move_.capture() {
