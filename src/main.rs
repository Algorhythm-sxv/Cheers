use std::error::Error;
use std::io::{prelude::*, stdin};
use std::sync::{atomic::Ordering::*, mpsc::*};
use std::thread;
use std::time::{Duration, Instant};

mod bitboard;
mod evaluate;
mod lookup_tables;
mod piece_tables;
mod search;
mod time_management;
mod transposition_table;
mod types;
mod utils;
mod zobrist;

use bitboard::*;
use lookup_tables::*;
use search::{NODE_COUNT, NPS_COUNT, RUN_SEARCH};
use time_management::time_for_move;
use types::*;

use crate::zobrist::{zobrist_hash, zobrist_numbers};

enum EngineMessage {
    Moves(Vec<Move>),
    Reset,
    Fen(String),
    // wtime, btime, infinite, depth
    Start(usize, usize, bool, Option<usize>),
    Stop,
    Quit,
}

fn engine_thread(rx: Receiver<EngineMessage>) -> Result<(), Box<dyn Error>> {
    use rayon::ThreadPoolBuilder;
    use EngineMessage::*;

    let _luts = LookupTables::generate_all();
    // TODO: configurable hash table size
    // 1<<23 entries corresponds with ~140MB
    let mut bitboards = BitBoards::new((1 << 23) + 9);
    let mut max_depth = None;

    let mut best_move = Move::null();
    let mut best_depth = 0;
    let mut start_time = Instant::now();
    let mut last_nps_time = Instant::now();
    let mut max_elapsed_time = 0;
    let mut infinite_search = false;

    ThreadPoolBuilder::new().num_threads(0).build_global()?;
    let (move_tx, move_rx) = sync_channel(30);
    loop {
        if let Ok(msg) = rx.recv_timeout(Duration::from_millis(100)) {
            match msg {
                Start(wtime, btime, infinite, depth) => {
                    if !infinite {
                        infinite_search = false;
                        max_elapsed_time = time_for_move(match bitboards.current_player {
                            White => wtime,
                            Black => btime,
                        });
                    } else {
                        infinite_search = true;
                    }
                    max_depth = depth;

                    best_move = Move::null();
                    best_depth = 0;
                    start_time = Instant::now();
                    last_nps_time = Instant::now();
                    NODE_COUNT.store(0, SeqCst);
                    NPS_COUNT.store(0, SeqCst);

                    bitboards.toplevel_search(i32::MIN + 1, i32::MAX - 1, move_tx.clone());
                }
                Stop => {
                    println!(
                        "bestmove {}\nFound after {:.3}s",
                        best_move.to_algebraic_notation(),
                        (Instant::now() - start_time).as_secs_f32()
                    );
                    RUN_SEARCH.store(false, Relaxed);
                    // clear the channel
                    while let Ok(_) = move_rx.recv_timeout(Duration::from_millis(100)) {}
                }
                Quit => break,
                Reset => {
                    bitboards.reset();
                }
                Fen(fen) => bitboards.set_from_fen(fen).unwrap(),
                Moves(moves) => {
                    for move_ in &moves {
                        bitboards.make_move(*move_);
                    }
                }
            }
        }
        while let Ok((score, move_, depth)) = move_rx.recv_timeout(Duration::from_millis(100)) {
            if RUN_SEARCH.load(Relaxed) {
                println!(
                    "info depth {} score cp {}",
                    depth,
                    score * (-1 * ((bitboards.current_player as i32 + depth as i32) % 2))
                );
                if depth > best_depth {
                    best_depth = depth;
                    // best_score = score;
                    best_move = move_;
                    println!("New best: {}", best_move.to_algebraic_notation());
                }
                if Some(depth) == max_depth {
                    println!(
                        "bestmove {}\nFound after {:.3}s",
                        best_move.to_algebraic_notation(),
                        (Instant::now() - start_time).as_secs_f32()
                    );
                    RUN_SEARCH.store(false, Relaxed);
                    // clear the channel
                    while let Ok(_) = move_rx.recv_timeout(Duration::from_millis(100)) {}
                }
            }
        }
        // report nodes and nps
        if RUN_SEARCH.load(Relaxed) {
            println!("info nodes {}", NODE_COUNT.load(Relaxed));
            println!(
                "info nps {}",
                (NPS_COUNT.swap(0, Relaxed) as f32 - (Instant::now() - last_nps_time).as_secs_f32())
                    as usize
            );
            last_nps_time = Instant::now();
        }

        // stop search after too long
        if !infinite_search
            && RUN_SEARCH.load(Relaxed)
            && (Instant::now() - start_time).as_millis() as usize >= max_elapsed_time
        {
            println!(
                "bestmove {}\nFound after {:.3}s",
                best_move.to_algebraic_notation(),
                (Instant::now() - start_time).as_secs_f32()
            );
            RUN_SEARCH.store(false, Relaxed);
            // clear the channel of incomplete results
            while let Ok(_) = move_rx.recv_timeout(Duration::from_millis(100)) {}
        }
    }
    Ok(())
}

fn main() -> Result<(), Box<dyn Error>> {
    let (tx, thread_rx) = channel();
    let (_thread_tx, rx) = channel::<EngineMessage>();

    thread::spawn(|| {
        engine_thread(thread_rx).unwrap();
    });

    for line_res in stdin().lock().lines() {
        let line = line_res?;

        let words = line.split(' ').collect::<Vec<_>>();

        match words.get(0) {
            Some(&"uci") => {
                println!("id name ches");
                println!("id author Algorhythm");
                println!("uciok");
            }
            Some(&"quit") => {
                tx.send(EngineMessage::Quit)?;
                break;
            }
            Some(&"isready") => {
                // generate lookup tables and zobrist numbers
                let _ = LookupTables::generate_all();
                let _ = zobrist_numbers();
                println!("readyok");
            }
            Some(&"position") => {
                let moves_index;
                match words.get(1) {
                    Some(&"fen") => {
                        let mut test_boards = BitBoards::new(0);
                        test_boards.set_from_fen(words[2..=7].join(" "))?;

                        tx.send(EngineMessage::Fen(words[2..=7].join(" ")))?;
                        moves_index = 9
                    }
                    Some(&"startpos") => {
                        tx.send(EngineMessage::Reset)?;
                        if let Some(word) = words.get(2) {
                            if word != &"moves" {
                                println!("Malformed UCI command: no \'moves\' in position command");
                                continue;
                            };
                        }
                        moves_index = 3
                    }
                    _ => unreachable!(),
                }
                if words.get(moves_index).is_some() {
                    tx.send(EngineMessage::Moves(
                        words[moves_index..]
                            .iter()
                            .map(|xy| parse_move_pair(xy))
                            .collect(),
                    ))?;
                }
            }
            Some(&"go") => {
                // clear the channel buffer
<<<<<<< HEAD
                while rx.try_recv().is_ok() {}

                tx.send(EngineMessage::Start)?;
                let msg = rx.recv()?;
                if let EngineMessage::Move(move_) = msg {
                    println!("bestmove {}", move_.to_algebraic_notation());
=======
                while let Ok(_) = rx.try_recv() {}
                if words.iter().any(|&c| c == "infinite") {
                    tx.send(EngineMessage::Start(0, 0, true, None))?;
                } else {
                    let wtime = words.iter().skip_while(|&&c| c != "wtime").nth(1);
                    let btime = words.iter().skip_while(|&&c| c != "btime").nth(1);

                    if wtime.is_some() && btime.is_some() {
                        tx.send(EngineMessage::Start(
                            wtime.unwrap().parse::<usize>().unwrap(),
                            btime.unwrap().parse::<usize>().unwrap(),
                            false,
                            None,
                        ))?;
                    } else if let Some(depth) = words.iter().skip_while(|&&c| c != "depth").nth(1) {
                        tx.send(EngineMessage::Start(
                            0,
                            0,
                            true,
                            Some(depth.parse::<usize>()?),
                        ))?;
                    } else {
                        println!("Incomplete 'go' command, expected one of 'infinite', 'wtime <millis> btime <millis>' or 'depth <depth>'");
                    }
>>>>>>> 8a47caec
                }
            }
            Some(&"stop") => {
                tx.send(EngineMessage::Stop)?;
            }
            Some(&"perft") => {
                let depth = words
                    .get(1)
                    .ok_or("No depth specified for perft!")?
                    .parse::<usize>()?;
                let nodes = BitBoards::perft(
                    "r3k2r/p1ppqpb1/bn2pnp1/3PN3/1p2P3/2N2Q1p/PPPBBPPP/R3K2R w KQkq - 0 0"
                        .to_string(),
                    depth,
                )?;
                println!("Depth {}, {} nodes", depth, nodes);
            }
            Some(&"test") => {
                let mut boards = BitBoards::new(0);
                assert_eq!(boards.position_hash, zobrist_hash(&boards));
                boards.make_move(parse_move_pair("b1c3"));
                boards.make_move(parse_move_pair("b8c6"));
                boards.make_move(parse_move_pair("g1f3"));
                boards.make_move(parse_move_pair("g8f6"));
                boards.make_move(parse_move_pair("e2e3"));
                boards.make_move(parse_move_pair("c6b4"));
                boards.make_move(parse_move_pair("f1e2"));
                boards.make_move(parse_move_pair("b4c2"));
                assert_eq!(boards.position_hash, zobrist_hash(&boards));
                boards.make_move(parse_move_pair("c3a4"));
                assert_eq!(boards.position_hash, zobrist_hash(&boards));
            }
            _ => {
                eprintln!("unknown command: {}", line)
            }
        }
    }
    Ok(())
}

// get 'uci'
// send 'id'-s
// send 'option'-s
// send 'uciok' before timeout

// get 'isready'
// send 'readyok'

// get 'go': start calculating
// get specifier for calculation
// get 'stop': stop calculating
// send 'bestmove'

// get 'quit': exit program<|MERGE_RESOLUTION|>--- conflicted
+++ resolved
@@ -214,14 +214,6 @@
             }
             Some(&"go") => {
                 // clear the channel buffer
-<<<<<<< HEAD
-                while rx.try_recv().is_ok() {}
-
-                tx.send(EngineMessage::Start)?;
-                let msg = rx.recv()?;
-                if let EngineMessage::Move(move_) = msg {
-                    println!("bestmove {}", move_.to_algebraic_notation());
-=======
                 while let Ok(_) = rx.try_recv() {}
                 if words.iter().any(|&c| c == "infinite") {
                     tx.send(EngineMessage::Start(0, 0, true, None))?;
@@ -246,7 +238,6 @@
                     } else {
                         println!("Incomplete 'go' command, expected one of 'infinite', 'wtime <millis> btime <millis>' or 'depth <depth>'");
                     }
->>>>>>> 8a47caec
                 }
             }
             Some(&"stop") => {
