use std::{fmt::Display, str::FromStr};

use cheers_lib::{board::Board, moves::Move, types::Piece, Square};

#[macro_use]
mod macros;

uci_options![
    Hash(Spin<usize> { default: 32, min: 1, max: 32768 }),
    Threads(Spin<usize> { default: 1, min: 1, max: 1 }),
    NmpDepth(Spin<i8> { default: 1, min: 1, max: 10 }),
    NmpConstReduction(Spin<i8> { default: 5, min: 1, max: 10 }),
    NmpLinearDivisor(Spin<i8> { default: 4, min: 1, max: 10 }),
    SeePruningDepth(Spin<i8> { default: 6, min: 1, max: 10 }),
    SeeCaptureMargin(Spin<i16> { default: 59, min: 0, max: 200 }),
    SeeQuietMargin(Spin<i16> { default: 39, min: 0, max: 100 }),
    PvsFulldepth(Spin<i8> { default: 1, min: 1, max: 5 }),
    DeltaPruningMargin(Spin<i16> { default: 91, min: 0, max: 300 }),
    FpMargin1(Spin<i16> { default: 115, min: 0, max: 300 }),
    FpMargin2(Spin<i16> { default: 344, min: 0, max: 700 }),
    FpMargin3(Spin<i16> { default: 723, min: 500, max: 1000 }),
    RfpMargin(Spin<i16> { default: 106, min: 0, max: 300 }),
<<<<<<< HEAD
    LmpDepth(Spin<i8> { default: 1, min: 1, max: 5 }),
    LmpMargin(Spin<usize> { default: 2, min: 1, max: 10 }),
    IirDepth(Spin<i8> { default: 4, min: 2, max: 10 }),
=======
    LmpDepth(Spin<i8> { default: 3, min: 0, max: 10 }),
    LmpMargin(Spin<usize> { default: 13, min: 1, max: 15 }),
    IirDepth(Spin<i8> { default: 4, min: 1, max: 10 }),
>>>>>>> 29b426ef
];

pub enum UciCommand {
    Uci,
    IsReady,
    SetOption(UciOption),
    UciNewGame,
    Position {
        fen: Option<String>,
        moves: Vec<Move>,
    },
    Go {
        wtime: Option<usize>,
        btime: Option<usize>,
        winc: Option<usize>,
        binc: Option<usize>,
        movestogo: Option<usize>,
        depth: Option<usize>,
        nodes: Option<usize>,
        movetime: Option<usize>,
        infinite: bool,
        perft: Option<usize>,
    },
    Fen,
    Stop,
    Quit,
}

type StrValidResult<T> = Result<T, UciParseError>;

pub trait ValidateOption {
    type Output: FromStr;
    fn validate<S: AsRef<str>>(&self, data: S) -> StrValidResult<Self::Output>;
    fn details(&self) -> String;
}

pub struct Check {
    default: bool,
}

impl ValidateOption for Check {
    type Output = bool;
    fn validate<S: AsRef<str>>(&self, data: S) -> StrValidResult<Self::Output> {
        data.as_ref().parse::<bool>().map_err(|_| {
            UciParseError::Other(format!(
                "Invalid value for check option: '{}'. Acceptable values are: 'true', 'false'",
                data.as_ref()
            ))
        })
    }
    fn details(&self) -> String {
        format!("type check default {}", self.default)
    }
}

pub struct Spin<T> {
    default: T,
    min: T,
    max: T,
}

impl<T: FromStr + PartialOrd + Display> ValidateOption for Spin<T> {
    type Output = T;
    fn validate<S: AsRef<str>>(&self, data: S) -> StrValidResult<Self::Output> {
        let value = data.as_ref().parse::<T>().map_err(|_| {
            UciParseError::Other(format!("Invalid value for spin option: {}", data.as_ref()))
        })?;

        if value >= self.min && value <= self.max {
            Ok(value)
        } else {
            Err(UciParseError::Other(format!(
                "Value for spin option out of range [{}, {}]",
                self.min, self.max
            )))
        }
    }

    fn details(&self) -> String {
        format!(
            "type spin default {} min {} max {}",
            self.default, self.min, self.max
        )
    }
}

pub struct Combo {
    vars: &'static [&'static str],
    default: &'static str,
}

impl ValidateOption for Combo {
    type Output = String;

    fn validate<S: AsRef<str>>(&self, data: S) -> StrValidResult<Self::Output> {
        Ok(data.as_ref().to_owned())
    }

    fn details(&self) -> String {
        format!("type combo default {}", self.default)
            + self
                .vars
                .iter()
                .map(|&v| format!(" var ") + v)
                .collect::<String>()
                .trim_end()
    }
}

pub struct OptionString {
    default: String,
}

impl ValidateOption for OptionString {
    type Output = String;

    fn validate<S: AsRef<str>>(&self, data: S) -> StrValidResult<Self::Output> {
        Ok(data.as_ref().to_owned())
    }

    fn details(&self) -> String {
        format!("type string default {}", self.default)
    }
}

#[derive(Debug)]
pub enum UciParseError {
    Empty,
    Other(String),
}

impl Display for UciParseError {
    fn fmt(&self, f: &mut std::fmt::Formatter<'_>) -> std::fmt::Result {
        write!(
            f,
            "{}",
            match self {
                UciParseError::Empty => "",
                UciParseError::Other(reason) => reason,
            }
        )
    }
}
impl std::error::Error for UciParseError {}

macro_rules! parse_uci_go_value {
    ($words: ident, $name:ident, $type:ty) => {
        let $name = {
            if let Some(p) = $words.iter().position(|&w| w == stringify!($name)) {
                match $words.get(p + 1) {
                    Some(n) => Some(n.parse::<$type>().map_err(|_| {
                        UciParseError::Other(format!(
                            concat!(
                                "Invalid value for ",
                                stringify!($name),
                                " in UCI go command: {}"
                            ),
                            n
                        ))
                    })?),
                    None => {
                        return Err(UciParseError::Other(format!(concat!(
                            "Missing token in UCI go command: no value specified for ",
                            stringify!($name)
                        ))))
                    }
                }
            } else {
                None
            }
        };
    };
}

pub fn parse_uci_command<T: AsRef<str>>(cmd: T) -> Result<UciCommand, UciParseError> {
    let words = cmd.as_ref().split(' ').collect::<Vec<&str>>();

    use UciCommand::*;

    match words.first() {
        Some(word) => {
            match word.to_lowercase().as_str() {
                "uci" => Ok(Uci),
                "isready" => Ok(IsReady),
                "setoption" => {
                    let name = match words.get(1).map(|w| *w) {
                        Some("name") => match words.get(2).map(|w| *w) {
                            Some(name) => name,
                            None => "Missing token in UCI setoption command: no name specified",
                        },
                        Some(other) => {
                            return Err(UciParseError::Other(format!(
                            "Unexpected token in UCI setoption command: expected 'name', found {}",
                            other
                        )))
                        }
                        None => {
                            return Err(UciParseError::Other(format!(
                                "Missing token in UCI setoption command: 'name' not found"
                            )))
                        }
                    };
                    let value = match words.get(3).map(|w| *w) {
                        Some("value") => match words.get(4).map(|w| *w) {
                            Some(name) => name,
                            None => "Missing token in UCI setoption command: no value specified",
                        },
                        Some(other) => {
                            return Err(UciParseError::Other(format!(
                            "Unexpected token in UCI setoption command: expected 'value', found {}",
                            other
                        )))
                        }
                        None => {
                            return Err(UciParseError::Other(format!(
                                "Missing token in UCI setoption command: 'value' not found"
                            )))
                        }
                    };
                    UciOption::parse(name, value).map(|opt| UciCommand::SetOption(opt))
                }
                "ucinewgame" => Ok(UciNewGame),
                "position" => {
                    let mut test = Board::new();
                    let (startpos, fen) = match words.get(1) {
                        Some(&"startpos") => (true, None),
                        Some(&"fen") => {
                            match words.get(2..=7) {
                                Some(fen) => {
                                    let fen = fen.join(" ");
                                    let new = Board::from_fen(&fen);
                                    match new {
                                        None => return Err(UciParseError::Other(format!("Invalid FEN string in UCI position command: {}", fen))),
                                        Some(b) => test = b,
                                    }
                                    (false, Some(fen))
                                }
                                None => {
                                    return Err(UciParseError::Other(format!("Incomplete or missing FEN string in UCI position command")))
                                }
                            }

                        },
                        Some(p) => return Err(UciParseError::Other(format!(
                                    "Invalid argument in UCI position command: {}\n\t \
                                    Valid arguments are: 'startpos', 'fen [FEN]'", p))),
                        None => return Err(
                            UciParseError::Other(format!(
                                    "Missing arguments in UCI position command, expected 'startpos' or 'fen'")))
                    };
                    let moves_index = if startpos { 2 } else { 8 };
                    let moves = match words.get(moves_index) {
                        Some(&"moves") => match words.get((moves_index + 1)..) {
                            Some(moves) => {
                                let mut checked_moves = Vec::new();
                                for move_string in moves {
                                    // convert regular castling moves
                                    let move_string = if *move_string == "e1g1"
                                        && test.current_player() == 0
                                        && test.piece_on(Square::E1) == Some(Piece::King)
                                    {
                                        let kingside = test.castling_rights()[0][0]
                                            .first_square()
                                            .file_letter();
                                        move_string.replace("g", kingside)
                                    } else if *move_string == "e8g8"
                                        && test.current_player() == 1
                                        && test.piece_on(Square::E8) == Some(Piece::King)
                                    {
                                        let kingside = test.castling_rights()[1][0]
                                            .first_square()
                                            .file_letter();
                                        move_string.replace("g", kingside)
                                    } else if *move_string == "e1c1"
                                        && test.current_player() == 0
                                        && test.piece_on(Square::E1) == Some(Piece::King)
                                    {
                                        let queenside = test.castling_rights()[0][1]
                                            .first_square()
                                            .file_letter();
                                        move_string.to_string().replace("c", queenside)
                                    } else if *move_string == "e8c8"
                                        && test.current_player() == 1
                                        && test.piece_on(Square::E8) == Some(Piece::King)
                                    {
                                        let queenside = test.castling_rights()[1][1]
                                            .first_square()
                                            .file_letter();
                                        move_string.replace("c", queenside)
                                    } else {
                                        move_string.to_string()
                                    };
                                    if test
                                        .legal_move_list()
                                        .iter()
                                        .map(|m| m.coords())
                                        .find(|m| m == &move_string)
                                        .is_some()
                                    {
                                        let checked_move = Move::from_pair(&test, move_string);
                                        test.make_move(checked_move);
                                        checked_moves.push(checked_move);
                                    } else {
                                        return Err(UciParseError::Other(format!(
                                            "Illegal move in UCI position command: {}",
                                            move_string
                                        )));
                                    }
                                }
                                return Ok(Position {
                                    fen,
                                    moves: checked_moves,
                                });
                            }
                            None => {
                                return Err(UciParseError::Other(format!(
                                    "Missing move list in UCI position command"
                                )))
                            }
                        },
                        Some(other) => {
                            return Err(UciParseError::Other(format!(
                                "Expected 'moves' in UCI position command, found {}",
                                other
                            )))
                        }
                        None => Vec::new(),
                    };

                    Ok(Position { fen, moves })
                }
                "go" => {
                    parse_uci_go_value!(words, wtime, usize);
                    parse_uci_go_value!(words, btime, usize);
                    parse_uci_go_value!(words, winc, usize);
                    parse_uci_go_value!(words, binc, usize);
                    parse_uci_go_value!(words, movestogo, usize);
                    parse_uci_go_value!(words, depth, usize);
                    parse_uci_go_value!(words, nodes, usize);
                    parse_uci_go_value!(words, movetime, usize);

                    parse_uci_go_value!(words, perft, usize);

                    parse_uci_go_value!(words, infinite, bool);
                    if infinite.is_some() {
                        if wtime.is_some()
                            || btime.is_some()
                            || winc.is_some()
                            || binc.is_some()
                            || movestogo.is_some()
                            || depth.is_some()
                            || nodes.is_some()
                            || movetime.is_some()
                        {
                            return Err(UciParseError::Other(format!("Error in UCI go command: 'infinite' specified along with other search directives")));
                        }
                    }

                    if perft.is_some() {
                        if wtime.is_some()
                            || btime.is_some()
                            || winc.is_some()
                            || binc.is_some()
                            || movestogo.is_some()
                            || depth.is_some()
                            || nodes.is_some()
                            || movetime.is_some()
                            || infinite.is_some()
                        {
                            return Err(UciParseError::Other(format!("Error in UCI go command: 'perft' specified along with other directives")));
                        }
                    }

                    Ok(Go {
                        wtime,
                        btime,
                        winc,
                        binc,
                        movestogo,
                        depth,
                        nodes,
                        movetime,
                        infinite: infinite.is_some(),
                        perft,
                    })
                }
                "fen" => Ok(Fen),
                "stop" => Ok(Stop),
                "quit" => Ok(Quit),
                other => Err(UciParseError::Other(format!(
                    "Unknown UCI command: {}",
                    other
                ))),
            }
        }
        None => Err(UciParseError::Empty),
    }
}<|MERGE_RESOLUTION|>--- conflicted
+++ resolved
@@ -20,15 +20,9 @@
     FpMargin2(Spin<i16> { default: 344, min: 0, max: 700 }),
     FpMargin3(Spin<i16> { default: 723, min: 500, max: 1000 }),
     RfpMargin(Spin<i16> { default: 106, min: 0, max: 300 }),
-<<<<<<< HEAD
-    LmpDepth(Spin<i8> { default: 1, min: 1, max: 5 }),
-    LmpMargin(Spin<usize> { default: 2, min: 1, max: 10 }),
-    IirDepth(Spin<i8> { default: 4, min: 2, max: 10 }),
-=======
     LmpDepth(Spin<i8> { default: 3, min: 0, max: 10 }),
     LmpMargin(Spin<usize> { default: 13, min: 1, max: 15 }),
-    IirDepth(Spin<i8> { default: 4, min: 1, max: 10 }),
->>>>>>> 29b426ef
+    IirDepth(Spin<i8> { default: 4, min: 2, max: 10 }),
 ];
 
 pub enum UciCommand {
